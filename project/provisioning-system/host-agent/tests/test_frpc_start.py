--- conflicted
+++ resolved
@@ -31,11 +31,9 @@
     called = {}
     def fake_create(server_id, game_port, beacon_port):
         called['create'] = (server_id, game_port, beacon_port)
-<<<<<<< HEAD
+
         return True, 7777, API_TOKEN
-=======
-        return True, 5000, 'tok'
->>>>>>> 48b9dfbf
+
     def fake_get_cfg(server_id):
         return f"auth.token = {API_TOKEN}\nremote_port = {game_port}" if (game_port:=6000) else ''
     def fake_popen(cmd, cwd=None, stdout=None, stderr=None, text=None):
@@ -47,13 +45,10 @@
     monkeypatch.setattr(agent, 'get_rathole_client_config_from_manager', fake_get_cfg)
     monkeypatch.setattr(agent.subprocess, 'Popen', fake_popen)
 
-<<<<<<< HEAD
-    result = agent.start_rathole_client('sid', 'Server', 6000, 6001, None, None)
-    assert result is True
-=======
+
     success, port, token = agent.start_rathole_client('sid', 'Server', 6000, 6001)
     assert success is True
->>>>>>> 48b9dfbf
+
     assert called['create'] == ('sid', 6000, 6001)
     assert called['cmd'][0] == '/usr/bin/frpc'
     assert '-c' in called['cmd']
